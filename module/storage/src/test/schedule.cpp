#include <fcntl.h>
#include <sys/time.h>
#include <unistd.h>

#include <boost/asio.hpp>
#include <boost/date_time/posix_time/posix_time.hpp>
#include <cstdlib>
#include <iostream>

#include "message.hpp"
#include "paths.hpp"
#include "reg.hpp"
<<<<<<< HEAD

// This test code is used to send storage release messages
// to enable development of the contact schedule and bundle
// storage release mechanism.
// release.cpp implements a subscriber for these messages.

=======

//This test code is used to send storage release messages
//to enable development of the contact schedule and bundle
//storage release mechanism.

>>>>>>> 8558828d
int main(int argc, char *argv[]) {
    hdtn::HdtnRegsvr reg;
    reg.Init(HDTN_REG_SERVER_PATH, "scheduler", 10200, "pub");
    reg.Reg();
    zmq::context_t ctx;
    zmq::socket_t socket(ctx, zmq::socket_type::pub);
    socket.bind(HDTN_SCHEDULER_PATH);
    _reg.init(HDTN_REG_SERVER_PATH, "ingress", 10110, "push");
    _reg.reg();
    zmq::socket_t storesocket(ctx, zmq::socket_type::push);
    storesocket.bind(HDTN_STORAGE_PATH);
    boost::asio::io_service io;
<<<<<<< HEAD
    char relHdr[sizeof(hdtn::IreleaseStartHdr)];
    hdtn::IreleaseStartHdr *release_msg = (hdtn::IreleaseStartHdr *)relHdr;
    char stopHdr[sizeof(hdtn::IreleaseStopHdr)];
    hdtn::IreleaseStopHdr *stopMsg = (hdtn::IreleaseStopHdr *)stopHdr;

    for (uint32_t i = 0; i < 100; i++) {
        memset(relHdr, 0, sizeof(hdtn::IreleaseStartHdr));
        release_msg->base.type = HDTN_MSGTYPE_IRELSTART;
        release_msg->flowId = i;
        release_msg->rate = 0;  // go as fast as possible
        release_msg->duration = 20;
        socket.send(release_msg, sizeof(hdtn::IreleaseStartHdr), 0);
        std::cout << "release for 20 seconds \n";
        boost::asio::deadline_timer timer(io, boost::posix_time::seconds(20));
        timer.wait();
        memset(stopHdr, 0, sizeof(hdtn::IreleaseStopHdr));
        stopMsg->base.type = HDTN_MSGTYPE_IRELSTOP;
        stopMsg->flowId = i;
        socket.send(stopMsg, sizeof(hdtn::IreleaseStopHdr), 0);
        std::cout << "stop release \n";
    }
=======
    boost::asio::deadline_timer timer(io, boost::posix_time::seconds(10));
    timer.wait();

    int bufferSize = 1000;
    char data[bufferSize];
    char alpha = 'A';
    int j = 1;
    for (int i = 0; i < bufferSize; i++) {
        data[i] = alpha;
        alpha++;
        if (alpha == '[') {
            alpha = 'A';
        }
    }
    timeval tv;
    gettimeofday(&tv, NULL);
    double start = (tv.tv_sec + (tv.tv_usec / 1000000.0));
    double curr = 0;
    uint64_t total_bytes = 0;
    uint64_t total_msg = 0;
    for (int i = 0; i < 100000; i++) {
        char ihdr[sizeof(hdtn::block_hdr)];
        hdtn::block_hdr *block = (hdtn::block_hdr *)ihdr;
        memset(ihdr, 0, sizeof(hdtn::block_hdr));
        block->base.type = HDTN_MSGTYPE_STORE;
        block->flow_id = 1;
        block->bundle_seq = i;
        storesocket.send(ihdr, sizeof(hdtn::block_hdr), ZMQ_MORE);
        storesocket.send(data, bufferSize, 0);
        j++;
        total_msg++;
        total_bytes = total_bytes + bufferSize;
    }
    gettimeofday(&tv, NULL);
    curr = (tv.tv_sec + (tv.tv_usec / 1000000.0));
    std::cout << "Bytes sent: " << total_bytes << ", messages sent:" << total_msg << std::endl;
    std::cout << "Mbps: " << (double)(total_bytes * 8) / (1024 * 1024) / (curr - start) << ", messages per sec " << (double)total_msg / (curr - start) << std::endl;

    std::cout << "sleep 30 before sending release message\n";
    boost::asio::io_service io2;
    char relHdr[sizeof(hdtn::irelease_start_hdr)];
    hdtn::irelease_start_hdr *releaseMsg = (hdtn::irelease_start_hdr *)relHdr;
    char stopHdr[sizeof(hdtn::irelease_stop_hdr)];
    hdtn::irelease_stop_hdr *stopMsg = (hdtn::irelease_stop_hdr *)stopHdr;
    boost::asio::deadline_timer timer2(io2, boost::posix_time::seconds(30));
    timer2.wait();

    memset(relHdr, 0, sizeof(hdtn::irelease_start_hdr));
    releaseMsg->base.type = HDTN_MSGTYPE_IRELSTART;
    releaseMsg->flow_id = 1;
    releaseMsg->rate = 0;  //not implemented
    releaseMsg->duration = 20;//not implemented
    socket.send(releaseMsg, sizeof(hdtn::irelease_start_hdr), 0);
    std::cout << "Release message sent \n";
 
   
>>>>>>> 8558828d

    return 0;
}<|MERGE_RESOLUTION|>--- conflicted
+++ resolved
@@ -1,29 +1,18 @@
-#include <fcntl.h>
-#include <sys/time.h>
-#include <unistd.h>
-
 #include <boost/asio.hpp>
-#include <boost/date_time/posix_time/posix_time.hpp>
+#include <boost/thread.hpp>
 #include <cstdlib>
 #include <iostream>
 
 #include "message.hpp"
 #include "paths.hpp"
 #include "reg.hpp"
-<<<<<<< HEAD
 
-// This test code is used to send storage release messages
-// to enable development of the contact schedule and bundle
-// storage release mechanism.
-// release.cpp implements a subscriber for these messages.
-
-=======
 
 //This test code is used to send storage release messages
 //to enable development of the contact schedule and bundle
 //storage release mechanism.
 
->>>>>>> 8558828d
+
 int main(int argc, char *argv[]) {
     hdtn::HdtnRegsvr reg;
     reg.Init(HDTN_REG_SERVER_PATH, "scheduler", 10200, "pub");
@@ -31,38 +20,14 @@
     zmq::context_t ctx;
     zmq::socket_t socket(ctx, zmq::socket_type::pub);
     socket.bind(HDTN_SCHEDULER_PATH);
-    _reg.init(HDTN_REG_SERVER_PATH, "ingress", 10110, "push");
-    _reg.reg();
+    reg.Init(HDTN_REG_SERVER_PATH, "ingress", 10110, "push");
+    reg.Reg();
     zmq::socket_t storesocket(ctx, zmq::socket_type::push);
     storesocket.bind(HDTN_STORAGE_PATH);
-    boost::asio::io_service io;
-<<<<<<< HEAD
-    char relHdr[sizeof(hdtn::IreleaseStartHdr)];
-    hdtn::IreleaseStartHdr *release_msg = (hdtn::IreleaseStartHdr *)relHdr;
-    char stopHdr[sizeof(hdtn::IreleaseStopHdr)];
-    hdtn::IreleaseStopHdr *stopMsg = (hdtn::IreleaseStopHdr *)stopHdr;
 
-    for (uint32_t i = 0; i < 100; i++) {
-        memset(relHdr, 0, sizeof(hdtn::IreleaseStartHdr));
-        release_msg->base.type = HDTN_MSGTYPE_IRELSTART;
-        release_msg->flowId = i;
-        release_msg->rate = 0;  // go as fast as possible
-        release_msg->duration = 20;
-        socket.send(release_msg, sizeof(hdtn::IreleaseStartHdr), 0);
-        std::cout << "release for 20 seconds \n";
-        boost::asio::deadline_timer timer(io, boost::posix_time::seconds(20));
-        timer.wait();
-        memset(stopHdr, 0, sizeof(hdtn::IreleaseStopHdr));
-        stopMsg->base.type = HDTN_MSGTYPE_IRELSTOP;
-        stopMsg->flowId = i;
-        socket.send(stopMsg, sizeof(hdtn::IreleaseStopHdr), 0);
-        std::cout << "stop release \n";
-    }
-=======
-    boost::asio::deadline_timer timer(io, boost::posix_time::seconds(10));
-    timer.wait();
+    boost::this_thread::sleep(boost::posix_time::seconds(10));
 
-    int bufferSize = 1000;
+    const int bufferSize = 1000;
     char data[bufferSize];
     char alpha = 'A';
     int j = 1;
@@ -73,49 +38,40 @@
             alpha = 'A';
         }
     }
-    timeval tv;
-    gettimeofday(&tv, NULL);
-    double start = (tv.tv_sec + (tv.tv_usec / 1000000.0));
-    double curr = 0;
+    
     uint64_t total_bytes = 0;
     uint64_t total_msg = 0;
-    for (int i = 0; i < 100000; i++) {
-        char ihdr[sizeof(hdtn::block_hdr)];
-        hdtn::block_hdr *block = (hdtn::block_hdr *)ihdr;
-        memset(ihdr, 0, sizeof(hdtn::block_hdr));
-        block->base.type = HDTN_MSGTYPE_STORE;
-        block->flow_id = 1;
-        block->bundle_seq = i;
-        storesocket.send(ihdr, sizeof(hdtn::block_hdr), ZMQ_MORE);
+    for (int i = 0; i < 100000; i++) {        
+        hdtn::BlockHdr block;
+        memset(&block, 0, sizeof(hdtn::BlockHdr));
+        block.base.type = HDTN_MSGTYPE_STORE;
+        block.flowId = 1;
+        block.bundleSeq = i;
+        storesocket.send(&block, sizeof(hdtn::BlockHdr), 0/*ZMQ_MORE*/);
         storesocket.send(data, bufferSize, 0);
         j++;
         total_msg++;
         total_bytes = total_bytes + bufferSize;
     }
-    gettimeofday(&tv, NULL);
-    curr = (tv.tv_sec + (tv.tv_usec / 1000000.0));
+
+    
     std::cout << "Bytes sent: " << total_bytes << ", messages sent:" << total_msg << std::endl;
-    std::cout << "Mbps: " << (double)(total_bytes * 8) / (1024 * 1024) / (curr - start) << ", messages per sec " << (double)total_msg / (curr - start) << std::endl;
+    //std::cout << "Mbps: " << (double)(total_bytes * 8) / (1024 * 1024) / (curr - start) << ", messages per sec " << (double)total_msg / (curr - start) << std::endl;
 
     std::cout << "sleep 30 before sending release message\n";
-    boost::asio::io_service io2;
-    char relHdr[sizeof(hdtn::irelease_start_hdr)];
-    hdtn::irelease_start_hdr *releaseMsg = (hdtn::irelease_start_hdr *)relHdr;
-    char stopHdr[sizeof(hdtn::irelease_stop_hdr)];
-    hdtn::irelease_stop_hdr *stopMsg = (hdtn::irelease_stop_hdr *)stopHdr;
-    boost::asio::deadline_timer timer2(io2, boost::posix_time::seconds(30));
-    timer2.wait();
+    hdtn::IreleaseStartHdr releaseMsg;
+    hdtn::IreleaseStopHdr stopMsg;
+    boost::this_thread::sleep(boost::posix_time::seconds(30));
 
-    memset(relHdr, 0, sizeof(hdtn::irelease_start_hdr));
-    releaseMsg->base.type = HDTN_MSGTYPE_IRELSTART;
-    releaseMsg->flow_id = 1;
-    releaseMsg->rate = 0;  //not implemented
-    releaseMsg->duration = 20;//not implemented
-    socket.send(releaseMsg, sizeof(hdtn::irelease_start_hdr), 0);
+    memset(&releaseMsg, 0, sizeof(hdtn::IreleaseStartHdr));
+    releaseMsg.base.type = HDTN_MSGTYPE_IRELSTART;
+    releaseMsg.flowId = 1;
+    releaseMsg.rate = 0;  //not implemented
+    releaseMsg.duration = 20;//not implemented
+    socket.send(&releaseMsg, sizeof(hdtn::IreleaseStartHdr), 0);
     std::cout << "Release message sent \n";
  
    
->>>>>>> 8558828d
 
     return 0;
 }