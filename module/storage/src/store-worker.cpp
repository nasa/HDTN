#include <math.h>

#include <iostream>

#include "blosc.h"
#include "message.hpp"
#include "store.hpp"

static void *_launch_wrapper(void *arg) {
    hdtn::storage_worker *worker = (hdtn::storage_worker *)arg;
    return worker->execute(NULL);
}

hdtn::storage_worker::~storage_worker() {
    free(_out_buf);
}

void hdtn::storage_worker::init(zmq::context_t *ctx, storage_config config) {
    _ctx = ctx;
    _root = config.store_path;
    _queue = config.worker;
}

void *hdtn::storage_worker::execute(void *arg) {
    zmq::message_t rhdr;
    zmq::message_t rmsg;
    std::cout << "[storage-worker] Worker thread starting up." << std::endl;
    _out_buf = (char *)malloc(HDTN_BLOSC_MAXBLOCKSZ);

    zmq::socket_t _worker_sock(*_ctx, zmq::socket_type::pair);
    _worker_sock.connect(_queue.c_str());
    std::cout << "[storage-worker] Initializing flow store ... " << std::endl;
    common_hdr startup_notify = {
        HDTN_MSGTYPE_IOK,
        0};
    if (!_store.init(_root)) {
        startup_notify.type = HDTN_MSGTYPE_IABORT;
        _worker_sock.send(&startup_notify, sizeof(common_hdr));
        return NULL;
    }
    _worker_sock.send(&startup_notify, sizeof(common_hdr));
    std::cout << "[storage-worker] Notified parent that startup is complete." << std::endl;
    while (true) {
        _worker_sock.recv(&rhdr);
        if (rhdr.size() < sizeof(hdtn::common_hdr)) {
            std::cerr << "[storage-worker] Invalid message format - header size too small (" << rhdr.size() << ")" << std::endl;
            continue;
        }
        hdtn::common_hdr *common = (hdtn::common_hdr *)rhdr.data();
        if (common->type == HDTN_MSGTYPE_STORE) {
            _worker_sock.recv(&rmsg);
            hdtn::block_hdr *block = (hdtn::block_hdr *)rhdr.data();
            if (rhdr.size() != sizeof(hdtn::block_hdr)) {
                std::cerr << "[storage-worker] Invalid message format - header size mismatch (" << rhdr.size() << ")" << std::endl;
            }
            write(block, &rmsg);
        }
    }
    return NULL;
}

void hdtn::storage_worker::write(hdtn::block_hdr *hdr, zmq::message_t *message) {
    std::cerr << "[storage-worker] Received chunk of size " << message->size() << std::endl;
    uint64_t chunks = ceil(message->size() / (double)HDTN_BLOSC_MAXBLOCKSZ);
    for (int i = 0; i < chunks; ++i) {
        int res = blosc_compress_ctx(9, 0, 4, message->size(), message->data(), _out_buf, HDTN_BLOSC_MAXBLOCKSZ, "lz4", 0, 1);
<<<<<<< HEAD
        //_store.write(hdr->flow, _out_buf, res);  // JCF, this appears to be broken
        _store.write(hdr->flow_id, _out_buf, res);
        std::cerr << "[storage-worker] Appending block (" << message->size() << " raw / " << res
        << " compressed / ratio=" << ((double)(res))/message->size() << ")" << std::endl;
=======
        _store.write(hdr->flow_id, _out_buf, res);
        //std::cerr << "[storage-worker] Appending block (" << rmsg.size() << " raw / " << res
        //<< " compressed / ratio=" << ((double)(res))/rmsg.size() << ")" << std::endl;
>>>>>>> 9a537c67
    }
}

void hdtn::storage_worker::launch() {
    std::cout << "[storage-worker] Launching worker thread ..." << std::endl;
    pthread_create(&_thread, NULL, _launch_wrapper, this);
}<|MERGE_RESOLUTION|>--- conflicted
+++ resolved
@@ -60,20 +60,13 @@
 }
 
 void hdtn::storage_worker::write(hdtn::block_hdr *hdr, zmq::message_t *message) {
-    std::cerr << "[storage-worker] Received chunk of size " << message->size() << std::endl;
+    // std::cerr << "[storage-worker] Received chunk of size " << rmsg.size() << std::endl;
     uint64_t chunks = ceil(message->size() / (double)HDTN_BLOSC_MAXBLOCKSZ);
     for (int i = 0; i < chunks; ++i) {
         int res = blosc_compress_ctx(9, 0, 4, message->size(), message->data(), _out_buf, HDTN_BLOSC_MAXBLOCKSZ, "lz4", 0, 1);
-<<<<<<< HEAD
-        //_store.write(hdr->flow, _out_buf, res);  // JCF, this appears to be broken
-        _store.write(hdr->flow_id, _out_buf, res);
-        std::cerr << "[storage-worker] Appending block (" << message->size() << " raw / " << res
-        << " compressed / ratio=" << ((double)(res))/message->size() << ")" << std::endl;
-=======
         _store.write(hdr->flow_id, _out_buf, res);
         //std::cerr << "[storage-worker] Appending block (" << rmsg.size() << " raw / " << res
         //<< " compressed / ratio=" << ((double)(res))/rmsg.size() << ")" << std::endl;
->>>>>>> 9a537c67
     }
 }
 
