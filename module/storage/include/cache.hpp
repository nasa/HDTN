--- conflicted
+++ resolved
@@ -11,41 +11,15 @@
 #define HDTN_RECLAIM_THRESHOLD (1 << 28)
 
 namespace hdtn {
-<<<<<<< HEAD
-struct FlowStoreHeader {
-=======
 
 
 struct flow_store_header {
->>>>>>> 8558828d
     uint64_t begin;
     uint64_t end;
 };
 
-struct FlowStoreEntry {
+struct flow_store_entry {
     int fd;
-<<<<<<< HEAD
-    FlowStoreHeader *header;  // mapped from the first N bytes of the corresponding file
-};
-
-typedef std::map<int, FlowStoreEntry> FlowMap;
-
-class FlowStore {
-public:
-    ~FlowStore();
-    bool Init(std::string root);
-    FlowStoreEntry Load(int flow);
-    int Write(int flow, void *data, int sz);
-    int Read(int flow, void *data, int maxsz);
-    FlowStats Stats() { return m_stats; }
-
-private:
-    FlowMap m_flow;
-    std::string m_root;
-    FlowStoreHeader *m_index;
-    int m_indexFd;
-    FlowStats m_stats;
-=======
     flow_store_header *header;  // mapped from the first N bytes of the corresponding file
    
 };
@@ -59,16 +33,15 @@
     flow_store_entry load(int flow);
     int write(int flow, void *data, int sz);
     int read(int flow, void *data, int maxsz);
-    flow_stats stats() { return _stats; }
+    FlowStats stats() { return _stats; }
 
    private:
     flow_map _flow;
     std::string _root;
     flow_store_header *_index;
     int _index_fd;
-    flow_stats _stats;
+    FlowStats _stats;
     queue flowQueue;
->>>>>>> 8558828d
 };
 }  // namespace hdtn
 
