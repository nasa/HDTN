/***************************************************************************
 * NASA Glenn Research Center, Cleveland, OH
 * Released under the NASA Open Source Agreement (NOSA)
 * May  2021
 *
 * Router - sends events to egress on the optimal route and next hop 
 * 
 ****************************************************************************
 */

#include "router.h"
#include "Uri.h"
#include "SignalHandler.h"
#include <fstream>
#include <iostream>
#include "message.hpp"
#include <boost/filesystem.hpp>
#include <boost/program_options.hpp>
#include <boost/lexical_cast.hpp>
#include <boost/date_time.hpp>
#include <memory>
#include <fstream>
#include "libcgr.h"

using namespace std;

namespace opt = boost::program_options;

const std::string Router::DEFAULT_FILE = "contactPlan_RoutingTest.json";

Router::Router() {
    m_timersFinished = false;
}

Router::~Router() {

}

void Router::MonitorExitKeypressThreadFunction() {
    std::cout << "Keyboard Interrupt.. exiting\n";
    m_runningFromSigHandler = false;
}

bool Router::Run(int argc, const char* const argv[], volatile bool & running, 
		    std::string jsonEventFileName, bool useSignalHandler) {
    //Scope to ensure clean exit before return
    {
        running = true;
        m_runningFromSigHandler = true;
        m_timersFinished = false;
        jsonEventFileName = "";
        std::string contactsFile = Router::DEFAULT_FILE;

        SignalHandler sigHandler(boost::bind(&Router::MonitorExitKeypressThreadFunction, this));
        HdtnConfig_ptr hdtnConfig;
        cbhe_eid_t finalDestEid, sourceEid;	
        opt::options_description desc("Allowed options");

        try {
            desc.add_options()
                ("help", "Produce help message.")
                ("hdtn-config-file", opt::value<std::string>()->default_value("hdtn.json"), "HDTN Configuration File.")
		("contact-plan-file", opt::value<std::string>()->default_value(Router::DEFAULT_FILE),
                "Contact Plan file needed by CGR to compute the optimal route")
                ("dest-uri-eid", opt::value<std::string>()->default_value("ipn:2.1"), "final destination Eid")
		;

            opt::variables_map vm;
            opt::store(opt::parse_command_line(argc, argv, desc, opt::command_line_style::unix_style | opt::command_line_style::case_insensitive), vm);
            opt::notify(vm);

            if (vm.count("help")) {
                std::cout << desc << "\n";
                return false;
            }

            const std::string configFileName = vm["hdtn-config-file"].as<std::string>();
   
	    if(HdtnConfig_ptr ptrConfig = HdtnConfig::CreateFromJsonFile(configFileName)) {
                m_hdtnConfig = *ptrConfig;
            } else {
                std::cerr << "error loading config file: " << configFileName << std::endl;
                return false;
            }
	    
	    contactsFile = vm["contact-plan-file"].as<std::string>();
            if (contactsFile.length() < 1) {
                std::cout << desc << "\n";
                return false;
            }

           std::string jsonFileName =  Router::GetFullyQualifiedFilename(contactsFile);
           if ( !boost::filesystem::exists( jsonFileName ) ) {
               std::cerr << "ContactPlan File not found: " << jsonFileName << std::endl << std::flush;
               return false;
            }
            
	    jsonEventFileName = jsonFileName;

            std::cout << "ContactPlan file: " << jsonEventFileName << std::endl;
	 

            const std::string myFinalDestUriEid = vm["dest-uri-eid"].as<string>();
            if (!Uri::ParseIpnUriString(myFinalDestUriEid, finalDestEid.nodeId, finalDestEid.serviceId)) {
                std::cerr << "error: bad dest uri string: " << myFinalDestUriEid << std::endl;
                return false;
            }

 	}

        catch (boost::bad_any_cast & e) {
            std::cout << "invalid data error: " << e.what() << "\n\n";
            std::cout << desc << "\n";
            return false;
        }
        catch (std::exception& e) {
            std::cerr << "error: " << e.what() << "\n";
            return false;
        }
        catch (...) {
             std::cerr << "Exception of unknown type!\n";
             return false;
        }

        std::cout << "starting Router.." << std::endl;
	
	Router router;
	const uint64_t srcNode = m_hdtnConfig.m_myNodeId; 

        //std::cout << "***srcNode****" << srcNode << std::endl;

	router.ComputeOptimalRoute(&jsonEventFileName, srcNode, finalDestEid.nodeId);

	if (useSignalHandler) {
            sigHandler.Start(false);
        }
        std::cout << "Router up and running" << std::endl;

	while (running && m_runningFromSigHandler) {
            boost::this_thread::sleep(boost::posix_time::millisec(250));
            if (useSignalHandler) {
                sigHandler.PollOnce();
            }
        }

        m_timersFinished = true;

        boost::posix_time::ptime timeLocal = boost::posix_time::second_clock::local_time();

        std::cout << "Router currentTime  " << timeLocal << std::endl << std::flush;
    }
    std::cout << "Router exiting cleanly..\n";
    return true;
}

void Router::RouteUpdate(const boost::system::error_code& e, uint64_t nextHopNodeId,
    uint64_t finalDestNodeId, std::string event, zmq::socket_t * ptrSocket)
{

    boost::posix_time::ptime timeLocal = boost::posix_time::second_clock::local_time();
    if (e != boost::asio::error::operation_aborted) {
        // Timer was not cancelled, take necessary action.
        std::cout << timeLocal << ": [Router] Sending RouteUpdate event to Egress " << std::endl;

        hdtn::RouteUpdateHdr routingMsg;
        memset(&routingMsg, 0, sizeof(hdtn::RouteUpdateHdr));
        routingMsg.base.type = HDTN_MSGTYPE_ROUTEUPDATE;
        routingMsg.nextHopNodeId = nextHopNodeId;
        routingMsg.finalDestNodeId = finalDestNodeId;
        ptrSocket->send(zmq::const_buffer(&routingMsg, sizeof(hdtn::RouteUpdateHdr)),
                        zmq::send_flags::none);

    }
    else {
        std::cout << "timer dt cancelled\n";
    }
}

int Router::ComputeOptimalRoute(std::string* jsonEventFileName, uint64_t sourceNode, uint64_t finalDestNodeId)
{
    m_timersFinished = false;

    std::cout << "[Router] Reading contact plan and computing next hop" << std::endl;
    std::vector<cgr::Contact> contactPlan = cgr::cp_load(*jsonEventFileName);

    cgr::Contact rootContact = cgr::Contact(sourceNode, sourceNode, 0, cgr::MAX_SIZE, 100, 1.0, 0);
    rootContact.arrival_time = 0;
<<<<<<< HEAD
    std::shared_ptr<cgr::Route> bestRoute = cgr::dijkstra(&rootContact, finalDestNodeId, contactPlan);
=======
    //cgr::Route bestRoute = cgr::cmr_dijkstra(&rootContact, finalDestEid.nodeId, contactPlan);
    cgr::Route bestRoute = cgr::cmr_dijkstra(&rootContact, finalDestEid.nodeId, contactPlan);

    const uint64_t nextHop = bestRoute.next_node;
    
    std::cout << "[Router] CGR computed next hop: " << nextHop << std::endl;
>>>>>>> 80dede4b
    
    if (bestRoute != nullptr) { // successfully computed a route
        const uint64_t nextHopNodeId = bestRoute->next_node;

        std::cout << "[Router] CGR computed next hop: " << nextHopNodeId << std::endl;

        //boost::posix_time::ptime timeLocal = boost::posix_time::second_clock::local_time();
        //std::cout << "[Router] Local Time:  " << timeLocal << std::endl << std::flush;

        zmq::context_t ctx;
        zmq::socket_t socket(ctx, zmq::socket_type::pub);

        const std::string bind_boundRouterPubSubPath(
            std::string("tcp://*:") + boost::lexical_cast<std::string>(m_hdtnConfig.m_zmqBoundRouterPubSubPortPath));
        try {
            socket.bind(bind_boundRouterPubSubPath);
            std::cout << "[Router] socket bound successfully to  " << bind_boundRouterPubSubPath << std::endl;
        }
        catch (const zmq::error_t& ex) {
            std::cerr << "[Router] socket failed to bind: " << ex.what() << std::endl;
            return 0;
        }

        boost::asio::io_service ioService;

        SmartDeadlineTimer dt = boost::make_unique<boost::asio::deadline_timer>(ioService);

        dt->expires_from_now(boost::posix_time::seconds(1));
        dt->async_wait(boost::bind(&Router::RouteUpdate, this, boost::asio::placeholders::error,
            nextHopNodeId, finalDestNodeId, "RouteUpdate", &socket));
        ioService.run();

        socket.close();

        m_timersFinished = true;
    }
    else {
        // what should we do if no route is found?
    }
    
    return 0;
}<|MERGE_RESOLUTION|>--- conflicted
+++ resolved
@@ -185,16 +185,12 @@
 
     cgr::Contact rootContact = cgr::Contact(sourceNode, sourceNode, 0, cgr::MAX_SIZE, 100, 1.0, 0);
     rootContact.arrival_time = 0;
-<<<<<<< HEAD
     std::shared_ptr<cgr::Route> bestRoute = cgr::dijkstra(&rootContact, finalDestNodeId, contactPlan);
-=======
     //cgr::Route bestRoute = cgr::cmr_dijkstra(&rootContact, finalDestEid.nodeId, contactPlan);
-    cgr::Route bestRoute = cgr::cmr_dijkstra(&rootContact, finalDestEid.nodeId, contactPlan);
 
     const uint64_t nextHop = bestRoute.next_node;
     
-    std::cout << "[Router] CGR computed next hop: " << nextHop << std::endl;
->>>>>>> 80dede4b
+    std::cout << "[Router] Computed next hop: " << nextHop << std::endl;
     
     if (bestRoute != nullptr) { // successfully computed a route
         const uint64_t nextHopNodeId = bestRoute->next_node;
